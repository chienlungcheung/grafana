define([
  'angular',
  'require',
  '../core_module',
  'app/core/utils/kbn',
],
function (angular, require, coreModule, kbn) {
  'use strict';

  coreModule.default.directive('tip', function($compile) {
    return {
      restrict: 'E',
      link: function(scope, elem, attrs) {
        var _t = '<i class="grafana-tip fa fa-'+(attrs.icon||'question-circle')+'" bs-tooltip="\''+
          kbn.addslashes(elem.text())+'\'"></i>';
        _t = _t.replace(/{/g, '\\{').replace(/}/g, '\\}');
        elem.replaceWith($compile(angular.element(_t))(scope));
      }
    };
  });

<<<<<<< HEAD
  coreModule.default.directive('clipboardButton', function() {
    return {
      scope: {
        getText: '&clipboardButton'
      },
      link: function(scope, elem) {
        require(['vendor/clipboard/dist/clipboard'], function(Clipboard) {
          scope.clipboard = new Clipboard(elem[0], {
            text: function() {
              return scope.getText();
            }
          });
        });

        scope.$on('$destroy', function() {
          if (scope.clipboard) {
            scope.clipboard.destroy();
          }
=======
  coreModule.default.directive('compile', function($compile) {
    return {
      restrict: 'A',
      link: function(scope, element, attrs) {
        scope.$watch(function(scope) {
          return scope.$eval(attrs.compile);
        }, function(value) {
          element.html(value);
          $compile(element.contents())(scope);
>>>>>>> 812ac5cb
        });
      }
    };
  });

  coreModule.default.directive('watchChange', function() {
    return {
      scope: { onchange: '&watchChange' },
      link: function(scope, element) {
        element.on('input', function() {
          scope.$apply(function () {
            scope.onchange({ inputValue: element.val() });
          });
        });
      }
    };
  });

  coreModule.default.directive('editorOptBool', function($compile) {
    return {
      restrict: 'E',
      link: function(scope, elem, attrs) {
        var ngchange = attrs.change ? (' ng-change="' + attrs.change + '"') : '';
        var tip = attrs.tip ? (' <tip>' + attrs.tip + '</tip>') : '';
        var showIf = attrs.showIf ? (' ng-show="' + attrs.showIf + '" ') : '';

        var template = '<div class="editor-option gf-form-checkbox text-center"' + showIf + '>' +
          ' <label for="' + attrs.model + '" class="small">' +
          attrs.text + tip + '</label>' +
          '<input class="cr1" id="' + attrs.model + '" type="checkbox" ' +
          '       ng-model="' + attrs.model + '"' + ngchange +
          '       ng-checked="' + attrs.model + '"></input>' +
          ' <label for="' + attrs.model + '" class="cr1"></label>';
        elem.replaceWith($compile(angular.element(template))(scope));
      }
    };
  });

  coreModule.default.directive('editorCheckbox', function($compile, $interpolate) {
    return {
      restrict: 'E',
      link: function(scope, elem, attrs) {
        var text = $interpolate(attrs.text)(scope);
        var model = $interpolate(attrs.model)(scope);
        var ngchange = attrs.change ? (' ng-change="' + attrs.change + '"') : '';
        var tip = attrs.tip ? (' <tip>' + attrs.tip + '</tip>') : '';
        var label = '<label for="' + scope.$id + model + '" class="checkbox-label">' +
          text + tip + '</label>';

        var template =
        '<input class="cr1" id="' + scope.$id + model + '" type="checkbox" ' +
        '       ng-model="' + model + '"' + ngchange +
        '       ng-checked="' + model + '"></input>' +
        ' <label for="' + scope.$id + model + '" class="cr1"></label>';

        template = template + label;
        elem.addClass('gf-form-checkbox');
        elem.html($compile(angular.element(template))(scope));
      }
    };
  });

  coreModule.default.directive('gfDropdown', function ($parse, $compile, $timeout) {
    function buildTemplate(items, placement) {
      var upclass = placement === 'top' ? 'dropup' : '';
      var ul = [
        '<ul class="dropdown-menu ' + upclass + '" role="menu" aria-labelledby="drop1">',
        '</ul>'
      ];

      angular.forEach(items, function (item, index) {
        if (item.divider) {
          return ul.splice(index + 1, 0, '<li class="divider"></li>');
        }

        var li = '<li' + (item.submenu && item.submenu.length ? ' class="dropdown-submenu"' : '') + '>' +
          '<a tabindex="-1" ng-href="' + (item.href || '') + '"' + (item.click ? ' ng-click="' + item.click + '"' : '') +
          (item.target ? ' target="' + item.target + '"' : '') + (item.method ? ' data-method="' + item.method + '"' : '') +
            '>' + (item.text || '') + '</a>';

        if (item.submenu && item.submenu.length) {
          li += buildTemplate(item.submenu).join('\n');
        }

        li += '</li>';
        ul.splice(index + 1, 0, li);
      });
      return ul;
    }

    return {
      restrict: 'EA',
      scope: true,
      link: function postLink(scope, iElement, iAttrs) {
        var getter = $parse(iAttrs.gfDropdown), items = getter(scope);
        $timeout(function () {
          var placement = iElement.data('placement');
          var dropdown = angular.element(buildTemplate(items, placement).join(''));
          dropdown.insertAfter(iElement);
          $compile(iElement.next('ul.dropdown-menu'))(scope);
        });

        iElement.addClass('dropdown-toggle').attr('data-toggle', 'dropdown');
      }
    };
  });

});<|MERGE_RESOLUTION|>--- conflicted
+++ resolved
@@ -19,7 +19,6 @@
     };
   });
 
-<<<<<<< HEAD
   coreModule.default.directive('clipboardButton', function() {
     return {
       scope: {
@@ -38,7 +37,11 @@
           if (scope.clipboard) {
             scope.clipboard.destroy();
           }
-=======
+        });
+      }
+    };
+  });
+
   coreModule.default.directive('compile', function($compile) {
     return {
       restrict: 'A',
@@ -48,7 +51,6 @@
         }, function(value) {
           element.html(value);
           $compile(element.contents())(scope);
->>>>>>> 812ac5cb
         });
       }
     };
